--- conflicted
+++ resolved
@@ -51,13 +51,9 @@
 			// "dcos_job":                       resourceDcosJob(),
 			"dcos_secret":              resourceDcosSecret(),
 			"dcos_iam_service_account": resourceDcosIAMServiceAccount(),
-<<<<<<< HEAD
+			"dcos_iam_saml_provider":   resourceDcosSAMLProvider(),
 			"dcos_iam_grant_user":      resourceDcosIAMGrantUser(),
 			"dcos_package":             resourceDcosPackage(),
-=======
-			"dcos_iam_grant":           resourceDcosIAMGrant(),
-			"dcos_iam_saml_provider":   resourceDcosSAMLProvider(),
->>>>>>> e1c3184f
 		},
 		DataSourcesMap: map[string]*schema.Resource{
 			"dcos_service": dataSourceDcosService(),
